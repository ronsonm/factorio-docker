<<<<<<< HEAD
Factorio
===== 
Factorio Server in docker

Current Version
-----
0.12.33
### What's new ?
#### Factorio
See [factorio's site](http://www.factorio.com)
#### Docker image
Next feature come from dtandersen's fork:
* Image based on alpine (makes the image more lightweight)
* SSL verification when downloading game

Versions
-----
I'm keeping the image up to date. If you need to use an older version, checkout out the different [tags](https://hub.docker.com/r/zopanix/factorio/tags/).

How to use ?
-----
### I just want to play !
This runs factorio with default settings, and your save will be kept :
```
docker run -d \
  -v [PATH]:/opt/factorio/saves \
  -p [PORT]:34197/udp \
  zopanix/factorio
```
* Where [PATH] is a folder where you'll put your saves, if there already is a save in it with the string "save", that one will be taken by default, otherwize, a new one will be made.
* Where [PORT] is the port number you choose, if you're going to launch it on your local machine, don't use the port 34197, take another one at random.
=======
# Supported tags and respective `Dockerfile` links

* `0.14.14` [(0.14.14/Dockerfile)](https://github.com/dtandersen/docker_factorio_server/blob/0.14.14/Dockerfile)
* `0.12.32`, `latest` [(0.12.32/Dockerfile)](https://github.com/dtandersen/docker_factorio_server/blob/dt_0.12.32/Dockerfile)
* `0.12.31` [(0.12.31/Dockerfile)](https://github.com/dtandersen/docker_factorio_server/blob/dt_0.12.31/Dockerfile)
* `0.12.30` [(0.12.30/Dockerfile)](https://github.com/dtandersen/docker_factorio_server/blob/dt_0.12.30/Dockerfile)

[![](https://imagelayers.io/badge/dtandersen/factorio:latest.svg)](https://imagelayers.io/?images=dtandersen/factorio:latest 'Get your own badge on imagelayers.io')

# What is Factorio?

[Factorio](https://www.factorio.com) is a game in which you build and maintain factories.

You will be mining resources, researching technologies, building infrastructure, automating production and fighting enemies. Use your imagination to design your factory, combine simple elements into ingenious structures, apply management skills to keep it working and finally protect it from the creatures who don't really like you.

The game is very stable and optimized for building massive factories. You can create your own maps, write mods in Lua or play with friends via Multiplayer.

NOTE: This is only the server. The game is available on [Steam](http://store.steampowered.com/app/427520/).

# Features

* Configurable via ```server-config.json```.
* Automatically loads the last save.
* Volumes for saves and mods.
* Small size. Based on Alpine Linux.

# How to use this image?

## Quick Start

Start the server in interactive mode for debugging. The game isn't saved.
>>>>>>> 6b8c0f01

```
docker run --rm -it -P dtandersen/factorio
```

* ```--rm``` - Remove container after stopping
* ```-it``` - Interactive mode, i.e. you can see the console
* ```-P``` - Expose all ports.

## Usage

Normally the server runs as a daemon and a configuration file is specified. Volumes are mounted for saves and mods.

Create ```server-config.json``` and modify it to your liking.

```
docker run -d -P \
  -v /path/to/server-config.json:/opt/factorio/data/server-config.json \
  -v /path/to/saves:/opt/factorio/saves \
  -v /path/to/mods:/opt/factorio/mods \
  --name factorio \
  dtandersen/factorio
```

* ```-d``` - Start the server as a daemon.
* ```-P``` - Expose all ports.
* ```-v``` - Mount volumes for config, mods, and saves.
* ```--name``` - Give the container a name (otherwise it'll be random).

## Saves

The first time the server is started a new map is generated and saved as ```save.zip```. On subsequent runs the newest save is used. To load an old save ```touch save.zip``` and restart the server.

## Mods

Copy them into the mods folder and restart the server.

## Start/Stopping

Assuming the server is named ```factorio```, to stop the server:

```
docker stop factorio
```

To restart the server:

```
docker start factorio
```

## Volumes

* ```/opt/factorio/saves``` - Saves (recommened)
* ```/opt/factorio/mods``` - Mods (optional)
* ```/opt/factorio/data/server-config.json``` - Configuration (recommended)

## Ports

* ```34197/udp``` - Client (required)
* ```27015/tcp``` - Remote console (optional)

## Logs

Sometimes it's useful to see the logs of a running container:

```
docker exec -it factorio tail -f /opt/factorio/factorio-current.log
```

# Credits

Based on [Zopanix' Factorio Server](https://github.com/zopanix/docker_factorio_server).<|MERGE_RESOLUTION|>--- conflicted
+++ resolved
@@ -1,36 +1,3 @@
-<<<<<<< HEAD
-Factorio
-===== 
-Factorio Server in docker
-
-Current Version
------
-0.12.33
-### What's new ?
-#### Factorio
-See [factorio's site](http://www.factorio.com)
-#### Docker image
-Next feature come from dtandersen's fork:
-* Image based on alpine (makes the image more lightweight)
-* SSL verification when downloading game
-
-Versions
------
-I'm keeping the image up to date. If you need to use an older version, checkout out the different [tags](https://hub.docker.com/r/zopanix/factorio/tags/).
-
-How to use ?
------
-### I just want to play !
-This runs factorio with default settings, and your save will be kept :
-```
-docker run -d \
-  -v [PATH]:/opt/factorio/saves \
-  -p [PORT]:34197/udp \
-  zopanix/factorio
-```
-* Where [PATH] is a folder where you'll put your saves, if there already is a save in it with the string "save", that one will be taken by default, otherwize, a new one will be made.
-* Where [PORT] is the port number you choose, if you're going to launch it on your local machine, don't use the port 34197, take another one at random.
-=======
 # Supported tags and respective `Dockerfile` links
 
 * `0.14.14` [(0.14.14/Dockerfile)](https://github.com/dtandersen/docker_factorio_server/blob/0.14.14/Dockerfile)
@@ -62,7 +29,6 @@
 ## Quick Start
 
 Start the server in interactive mode for debugging. The game isn't saved.
->>>>>>> 6b8c0f01
 
 ```
 docker run --rm -it -P dtandersen/factorio
